/* eslint-disable import/no-named-as-default-member */
import { OrderedMap } from 'immutable';

import PACKAGE from '../package.json';

import { OBJECT_TAG } from './utils/testing/TestUtils';

import * as Lattice from './index';

/* eslint-disable key-spacing */
const EXPECTED_OBJ_EXPORTS = OrderedMap({
  AnalysisApi        : { size: 2 },
  AppApi             : { size: 18 },
  AuthorizationApi   : { size: 2 },
<<<<<<< HEAD
  CodexApi           : { size: 1 },
  DataApi            : { size: 16 },
  DataIntegrationApi : { size: 1 },
  EntityDataModelApi : { size: 61 },
  FeedsApi           : { size: 1 },
=======
  DataApi            : { size: 17 },
  DataIntegrationApi : { size: 1 },
  EntityDataModelApi : { size: 62 },
>>>>>>> 319cc669
  LinkingApi         : { size: 2 },
  OrganizationsApi   : { size: 29 },
  PermissionsApi     : { size: 3 },
  PersistentSearchApi: { size: 5 },
  PrincipalsApi      : { size: 9 },
  RequestsApi        : { size: 3 },
  SearchApi          : { size: 14 },
<<<<<<< HEAD
  SubscriptionApi    : { size: 3 },
  Constants          : { size: 4 },
=======
  Constants          : { size: 3 },
>>>>>>> 319cc669
  Models             : { size: 45 },
  Types              : { size: 9 },
});
/* eslint-enable key-spacing */

describe('lattice-js named export', () => {

  EXPECTED_OBJ_EXPORTS.forEach(({ size }, key) => {
    test(`should export "${key}`, () => {
      expect(Object.prototype.toString.call(Lattice[key])).toEqual(OBJECT_TAG);
      expect(Object.keys(Lattice[key])).toHaveLength(size);
    });
  });

  test('should export the correct version', () => {
    expect(Lattice.version).toEqual(PACKAGE.version);
  });

  test('should export configure()', () => {
    expect(Lattice.configure).toBeInstanceOf(Function);
  });

});<|MERGE_RESOLUTION|>--- conflicted
+++ resolved
@@ -12,17 +12,11 @@
   AnalysisApi        : { size: 2 },
   AppApi             : { size: 18 },
   AuthorizationApi   : { size: 2 },
-<<<<<<< HEAD
   CodexApi           : { size: 1 },
-  DataApi            : { size: 16 },
-  DataIntegrationApi : { size: 1 },
-  EntityDataModelApi : { size: 61 },
-  FeedsApi           : { size: 1 },
-=======
   DataApi            : { size: 17 },
   DataIntegrationApi : { size: 1 },
   EntityDataModelApi : { size: 62 },
->>>>>>> 319cc669
+  FeedsApi           : { size: 1 },
   LinkingApi         : { size: 2 },
   OrganizationsApi   : { size: 29 },
   PermissionsApi     : { size: 3 },
@@ -30,12 +24,8 @@
   PrincipalsApi      : { size: 9 },
   RequestsApi        : { size: 3 },
   SearchApi          : { size: 14 },
-<<<<<<< HEAD
   SubscriptionApi    : { size: 3 },
-  Constants          : { size: 4 },
-=======
   Constants          : { size: 3 },
->>>>>>> 319cc669
   Models             : { size: 45 },
   Types              : { size: 9 },
 });
