--- conflicted
+++ resolved
@@ -2,13 +2,9 @@
 
 const DATA_API :string = 'DataApi';
 const EDM_API :string = 'EntityDataModelApi';
-<<<<<<< HEAD
+const ORGANIZATIONS_API :string = 'OrganizationsApi';
 const PERMISSIONS_API :string = 'PermissionsApi';
 const SEARCH_API :string = 'SearchApi';
-=======
-const ORGANIZATIONS_API :string = 'OrganizationsApi';
-const PERMISSIONS_API :string = 'PermissionsApi';
->>>>>>> 8113b3b3
 const USERS_API :string = 'UsersApi';
 
 describe('ApiNames', () => {
