--- conflicted
+++ resolved
@@ -52,13 +52,8 @@
     "eslint-loader": "~2.2.0",
     "eslint-plugin-flowtype": "~3.12.0",
     "eslint-plugin-import": "~2.18.0",
-<<<<<<< HEAD
     "eslint-plugin-jest": "~22.11.0",
-    "flow-bin": "~0.102.0",
-=======
-    "eslint-plugin-jest": "~22.10.0",
     "flow-bin": "~0.103.0",
->>>>>>> c31f4bc0
     "jest": "~24.8.0",
     "npm-run-all": "~4.1.0",
     "rimraf": "~2.6.0",
