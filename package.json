--- conflicted
+++ resolved
@@ -53,13 +53,8 @@
     "eslint-loader": "~2.1.0",
     "eslint-plugin-flowtype": "~3.6.0",
     "eslint-plugin-import": "~2.16.0",
-<<<<<<< HEAD
     "eslint-plugin-jest": "~22.4.0",
-    "flow-bin": "~0.95.0",
-=======
-    "eslint-plugin-jest": "~22.3.0",
     "flow-bin": "~0.96.0",
->>>>>>> 7e595ae6
     "jest": "~24.1.0",
     "npm-run-all": "~4.1.0",
     "rimraf": "~2.6.0",
