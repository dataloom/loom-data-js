--- conflicted
+++ resolved
@@ -1,10 +1,6 @@
 {
   "name": "loom-data",
-<<<<<<< HEAD
-  "version": "0.4.0",
-=======
   "version": "0.5.0",
->>>>>>> 792ac9fe
   "homepage": "https://github.com/kryptnostic/loom-data-js",
   "description": "JavaScript SDK for all Loom REST APIs",
   "author": {
