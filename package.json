--- conflicted
+++ resolved
@@ -57,14 +57,9 @@
     "rimraf": "2.6.2",
     "uglifyjs-webpack-plugin": "^1.1.4",
     "uuid": "^3.2.1",
-<<<<<<< HEAD
     "webpack": "^4.1.0",
     "webpack-cli": "^2.0.10",
-    "webpack-dev-server": "^2.11.0"
-=======
-    "webpack": "^3.8.0",
     "webpack-dev-server": "^3.1.0"
->>>>>>> 2c94ad45
   },
   "scripts": {
     "build": "better-npm-run build",
