--- conflicted
+++ resolved
@@ -49,13 +49,8 @@
     "eslint": "~6.8.0",
     "eslint-config-airbnb-base": "~14.0.0",
     "eslint-import-resolver-webpack": "~0.12.0",
-<<<<<<< HEAD
-    "eslint-loader": "~3.0.0",
+    "eslint-loader": "~4.0.0",
     "eslint-plugin-flowtype": "~4.7.0",
-=======
-    "eslint-loader": "~4.0.0",
-    "eslint-plugin-flowtype": "~4.5.0",
->>>>>>> 0e970aeb
     "eslint-plugin-import": "~2.20.0",
     "eslint-plugin-jest": "~23.8.0",
     "flow-bin": "~0.120.0",
